//
//  DataTransactionError.swift
//  CleanroomDataTransactions
//
//  Created by Evan Maloney on 9/24/15.
//  Copyright © 2015 Gilt Groupe. All rights reserved.
//

import Foundation

/**
 An `ErrorType` that represents various errors that can occur when executing
 `DataTransaction`s.
 */
public enum DataTransactionError: Error
{
    /** A `DataTransactionError` that wraps a generic `ErrorType`. */
    case wrappedError(Error)

    /** Contains an error message returned by a service. */
    case serviceError(String)

    /** An error indicating that data is not in the expected format. Contains
     a message with additional details. */
    case dataFormatError(String)

    /** An error indicating that JSON data is not in the expected format.
     Contains a message with additional details, as well as an optional
<<<<<<< HEAD
     `Data` instance containing the source data of the JSON. */
    case jsonFormatError(String, Any?)
=======
     object instance containing the erroneous JSON. */
    case JSONFormatError(String, AnyObject?)
>>>>>>> 0c131f01

    /** The execution path taken by a `DataTransaction` has not been fully
     implemented. */
    case notImplemented

    /** The resource requested by the `DataTransaction` is not available. */
    case notAvailable

    /** The transaction protocol has been implemented incorrectly. */
    case badImplementation

    /** Failed to create a `URLSessionTask` for the transaction. */
    case sessionTaskNotCreated

    /** Use of the HTTP protocol is required for the given transaction, but
     it was not used. */
    case httpRequired

    /** The transaction returned no data. */
    case noData

    /** The transaction was canceled or deallocated before it could be
     completed. */
    case canceled

    /** The transaction is already in the process of being executed and
     has not yet returned. */
    case alreadyInFlight

    /** The transaction was aborted because it did not complete in a reasonable
     time. */
    case timeout

    /** The transaction expired before it completed. */
    case expired

    /** The given string could not be converted into a `URL` instance. */
    case invalidURL(String)

    /** An unexpected HTTP response code was returned for the transaction. */
    case unexpectedHTTPResponseCode

    /** Indicates that the caller is not authorized to perform the given 
     transaction. */
    case notAuthorized

    /** Indicates an HTTP error response was received. Contains the metadata
     of the response as well as any response data. */
    case httpError(HTTPResponseMetadata, Data?)
}

extension DataTransactionError
{
    /**
     Returns a `DataTransactionError` representing the given `ErrorType`.

     - parameter error: The `ErrorType` to (possibly) wrap. If `error` is
     already a `DataTransactionError`, it is simply returned as-is. Otherwise,
     `.WrappedError(error)` is returned.
     */
    public static func wrap(_ error: Error)
        -> DataTransactionError
    {
        if let error = error as? DataTransactionError {
            return error
        } else {
            return .wrappedError(error)
        }
    }
}

extension DataTransactionError: CustomStringConvertible
{
    /** A string representation of the `DataTransactionError`. */
    public var description: String {
        switch self {
        case .wrappedError(let error):
            return "\(error)"

        case .serviceError(let errorDescription):
            return "Service error: \(errorDescription)"

        case .dataFormatError(let errorDescription):
            return "Data format error: \(errorDescription)"

        case .jsonFormatError(let errorDescription, _):
            return "JSON error: \(errorDescription)"

        case .notImplemented:
            return "Nobody has written the code for the thing you’re trying to do."

        case .notAvailable:
            return "What you seek does not exist or is not currently available."

        case .badImplementation:
            return "Something isn’t right; in fact, one might go so far as to say that something is wrong."

        case .sessionTaskNotCreated:
            return "Could not create the task needed to perform this operation."

        case .httpRequired:
            return "HTTP is required for this operation"

        case .noData:
            return "No data was returned for the request being processed."

        case .canceled:
            return "The request was canceled or deallocated."

        case .alreadyInFlight:
            return "The thing you are trying to do is already being done."

        case .timeout:
            return "Been waiting too long; have given up."

        case .expired:
            return "The time-limited resource is no longer valid."

        case .invalidURL(let urlString):
            return "This does not appear to be a valid URL: \(urlString)"

        case .unexpectedHTTPResponseCode:
            return "Received an HTTP response code that wasn't expected."

        case .notAuthorized:
            return "Not authorized to access this resource."

        case .httpError(let meta, _):
            return "HTTP protocol error \(meta.responseStatusCode): \(meta.responseStatus)"
        }
    }
}
<|MERGE_RESOLUTION|>--- conflicted
+++ resolved
@@ -26,13 +26,8 @@
 
     /** An error indicating that JSON data is not in the expected format.
      Contains a message with additional details, as well as an optional
-<<<<<<< HEAD
-     `Data` instance containing the source data of the JSON. */
+     object instance containing the source data of the JSON. */
     case jsonFormatError(String, Any?)
-=======
-     object instance containing the erroneous JSON. */
-    case JSONFormatError(String, AnyObject?)
->>>>>>> 0c131f01
 
     /** The execution path taken by a `DataTransaction` has not been fully
      implemented. */
