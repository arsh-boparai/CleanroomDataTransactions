--- conflicted
+++ resolved
@@ -809,7 +809,6 @@
 				LD_RUNPATH_SEARCH_PATHS = "$(inherited) @executable_path/Frameworks @loader_path/Frameworks";
 				MTL_ENABLE_DEBUG_INFO = YES;
 				SKIP_INSTALL = YES;
-				SWIFT_VERSION = 2.3;
 				TARGETED_DEVICE_FAMILY = "1,2";
 				VERSIONING_SYSTEM = "apple-generic";
 				VERSION_INFO_PREFIX = "";
@@ -853,7 +852,6 @@
 				LD_RUNPATH_SEARCH_PATHS = "$(inherited) @executable_path/Frameworks @loader_path/Frameworks";
 				MTL_ENABLE_DEBUG_INFO = NO;
 				SKIP_INSTALL = YES;
-				SWIFT_VERSION = 2.3;
 				TARGETED_DEVICE_FAMILY = "1,2";
 				VALIDATE_PRODUCT = YES;
 				VERSIONING_SYSTEM = "apple-generic";
@@ -901,7 +899,6 @@
 				MTL_ENABLE_DEBUG_INFO = YES;
 				ONLY_ACTIVE_ARCH = YES;
 				SWIFT_OPTIMIZATION_LEVEL = "-Onone";
-				SWIFT_VERSION = 2.3;
 			};
 			name = Debug;
 		};
@@ -937,7 +934,6 @@
 				GCC_WARN_UNUSED_VARIABLE = YES;
 				LD_RUNPATH_SEARCH_PATHS = "$(inherited) @executable_path/Frameworks @loader_path/Frameworks";
 				MTL_ENABLE_DEBUG_INFO = NO;
-				SWIFT_VERSION = 2.3;
 				VALIDATE_PRODUCT = YES;
 			};
 			name = Release;
@@ -987,7 +983,6 @@
 				LD_RUNPATH_SEARCH_PATHS = "$(inherited) @executable_path/../Frameworks @loader_path/Frameworks";
 				MTL_ENABLE_DEBUG_INFO = YES;
 				SKIP_INSTALL = YES;
-				SWIFT_VERSION = 2.3;
 				VERSIONING_SYSTEM = "apple-generic";
 				VERSION_INFO_PREFIX = "";
 			};
@@ -1032,7 +1027,6 @@
 				LD_RUNPATH_SEARCH_PATHS = "$(inherited) @executable_path/../Frameworks @loader_path/Frameworks";
 				MTL_ENABLE_DEBUG_INFO = NO;
 				SKIP_INSTALL = YES;
-				SWIFT_VERSION = 2.3;
 				VERSIONING_SYSTEM = "apple-generic";
 				VERSION_INFO_PREFIX = "";
 			};
@@ -1079,7 +1073,6 @@
 				MTL_ENABLE_DEBUG_INFO = YES;
 				ONLY_ACTIVE_ARCH = YES;
 				SWIFT_OPTIMIZATION_LEVEL = "-Onone";
-				SWIFT_VERSION = 2.3;
 			};
 			name = Debug;
 		};
@@ -1116,7 +1109,6 @@
 				GCC_WARN_UNUSED_VARIABLE = YES;
 				LD_RUNPATH_SEARCH_PATHS = "$(inherited) @executable_path/../Frameworks @loader_path/../Frameworks";
 				MTL_ENABLE_DEBUG_INFO = NO;
-				SWIFT_VERSION = 2.3;
 			};
 			name = Release;
 		};
@@ -1163,7 +1155,6 @@
 				LD_RUNPATH_SEARCH_PATHS = "$(inherited) @executable_path/Frameworks @loader_path/Frameworks";
 				MTL_ENABLE_DEBUG_INFO = YES;
 				SKIP_INSTALL = YES;
-				SWIFT_VERSION = 2.3;
 				TARGETED_DEVICE_FAMILY = 3;
 				VERSIONING_SYSTEM = "apple-generic";
 				VERSION_INFO_PREFIX = "";
@@ -1207,7 +1198,6 @@
 				LD_RUNPATH_SEARCH_PATHS = "$(inherited) @executable_path/Frameworks @loader_path/Frameworks";
 				MTL_ENABLE_DEBUG_INFO = NO;
 				SKIP_INSTALL = YES;
-				SWIFT_VERSION = 2.3;
 				TARGETED_DEVICE_FAMILY = 3;
 				VALIDATE_PRODUCT = YES;
 				VERSIONING_SYSTEM = "apple-generic";
@@ -1255,7 +1245,6 @@
 				MTL_ENABLE_DEBUG_INFO = YES;
 				ONLY_ACTIVE_ARCH = YES;
 				SWIFT_OPTIMIZATION_LEVEL = "-Onone";
-				SWIFT_VERSION = 2.3;
 			};
 			name = Debug;
 		};
@@ -1291,7 +1280,6 @@
 				GCC_WARN_UNUSED_VARIABLE = YES;
 				LD_RUNPATH_SEARCH_PATHS = "$(inherited) @executable_path/Frameworks @loader_path/Frameworks";
 				MTL_ENABLE_DEBUG_INFO = NO;
-				SWIFT_VERSION = 2.3;
 				VALIDATE_PRODUCT = YES;
 			};
 			name = Release;
@@ -1339,7 +1327,6 @@
 				LD_RUNPATH_SEARCH_PATHS = "$(inherited) @executable_path/Frameworks @loader_path/Frameworks";
 				MTL_ENABLE_DEBUG_INFO = YES;
 				SKIP_INSTALL = YES;
-				SWIFT_VERSION = 2.3;
 				TARGETED_DEVICE_FAMILY = 4;
 				VERSIONING_SYSTEM = "apple-generic";
 				VERSION_INFO_PREFIX = "";
@@ -1383,7 +1370,6 @@
 				LD_RUNPATH_SEARCH_PATHS = "$(inherited) @executable_path/Frameworks @loader_path/Frameworks";
 				MTL_ENABLE_DEBUG_INFO = NO;
 				SKIP_INSTALL = YES;
-				SWIFT_VERSION = 2.3;
 				TARGETED_DEVICE_FAMILY = 4;
 				VALIDATE_PRODUCT = YES;
 				VERSIONING_SYSTEM = "apple-generic";
@@ -1395,9 +1381,6 @@
 			isa = XCBuildConfiguration;
 			baseConfigurationReference = 3B38DBD81BA76428000986DF /* Project.xcconfig */;
 			buildSettings = {
-<<<<<<< HEAD
-				CURRENT_PROJECT_VERSION = 4;
-=======
 				CLANG_WARN_BOOL_CONVERSION = YES;
 				CLANG_WARN_CONSTANT_CONVERSION = YES;
 				CLANG_WARN_EMPTY_BODY = YES;
@@ -1407,7 +1390,7 @@
 				CLANG_WARN_SUSPICIOUS_MOVE = YES;
 				CLANG_WARN_UNREACHABLE_CODE = YES;
 				CLANG_WARN__DUPLICATE_METHOD_MATCH = YES;
-				CURRENT_PROJECT_VERSION = 3;
+				CURRENT_PROJECT_VERSION = 4;
 				ENABLE_STRICT_OBJC_MSGSEND = YES;
 				ENABLE_TESTABILITY = YES;
 				GCC_NO_COMMON_BLOCKS = YES;
@@ -1418,7 +1401,6 @@
 				GCC_WARN_UNUSED_FUNCTION = YES;
 				GCC_WARN_UNUSED_VARIABLE = YES;
 				ONLY_ACTIVE_ARCH = YES;
->>>>>>> 0eaf7d54
 			};
 			name = Debug;
 		};
@@ -1426,9 +1408,6 @@
 			isa = XCBuildConfiguration;
 			baseConfigurationReference = 3B38DBD81BA76428000986DF /* Project.xcconfig */;
 			buildSettings = {
-<<<<<<< HEAD
-				CURRENT_PROJECT_VERSION = 4;
-=======
 				CLANG_WARN_BOOL_CONVERSION = YES;
 				CLANG_WARN_CONSTANT_CONVERSION = YES;
 				CLANG_WARN_EMPTY_BODY = YES;
@@ -1438,7 +1417,7 @@
 				CLANG_WARN_SUSPICIOUS_MOVE = YES;
 				CLANG_WARN_UNREACHABLE_CODE = YES;
 				CLANG_WARN__DUPLICATE_METHOD_MATCH = YES;
-				CURRENT_PROJECT_VERSION = 3;
+				CURRENT_PROJECT_VERSION = 4;
 				ENABLE_STRICT_OBJC_MSGSEND = YES;
 				GCC_NO_COMMON_BLOCKS = YES;
 				GCC_WARN_64_TO_32_BIT_CONVERSION = YES;
@@ -1448,7 +1427,6 @@
 				GCC_WARN_UNUSED_FUNCTION = YES;
 				GCC_WARN_UNUSED_VARIABLE = YES;
 				SWIFT_OPTIMIZATION_LEVEL = "-Owholemodule";
->>>>>>> 0eaf7d54
 			};
 			name = Release;
 		};
